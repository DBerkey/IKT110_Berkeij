"""
Author: Urs Pfrommer & Douwe Berkeij
Date: 18-11-2025
Description: Dota 2 API Calls to fetch hero data and roles and save them as JSON files.
"""

import json
import time
import requests


BASE_URL = "https://api.opendota.com/api"

def get_json(url, timeout=100):
    try:
        resp = requests.get(url, timeout=timeout)
        resp.raise_for_status()  # raise for HTTP errors (4xx/5xx)
        try:
            return resp.json()
        except ValueError:
            print(f"Failed to decode JSON from {url}")
            print("Response text (truncated):")
            print(resp.text[:500])
            return None
    except requests.RequestException as e:
        print(f"Request error for {url}: {e}")
        return None

<<<<<<< HEAD
def fetch_hero_data():
    url = f"{BASE_URL}/heroes"
    heroes = get_json(url)
    if not heroes:
        return {}
    return {hero['id']: [hero['localized_name'], hero['roles']] for hero in heroes}
=======

def fetch_hero_roles():
    url = "https://api.opendota.com/api/heroStats"
    heroes_stats = requests.get(url, timeout=100).json()
    hero_id_to_roles = {hero['id']: hero['roles'] for hero in heroes_stats}
    return hero_id_to_roles
>>>>>>> 57fd9de0


def save_json(data, filename):
    with open(filename, 'w', encoding='utf-8') as f:
        json.dump(data, f, ensure_ascii=False, indent=4)


if __name__ == "__main__":
    hero_id_to_name = fetch_hero_data()
    if not hero_id_to_name:
        print("Could not fetch hero names; exiting.")
    else:
        save_json(hero_id_to_name, "hero_id_to_name.json")<|MERGE_RESOLUTION|>--- conflicted
+++ resolved
@@ -26,21 +26,12 @@
         print(f"Request error for {url}: {e}")
         return None
 
-<<<<<<< HEAD
 def fetch_hero_data():
     url = f"{BASE_URL}/heroes"
     heroes = get_json(url)
     if not heroes:
         return {}
     return {hero['id']: [hero['localized_name'], hero['roles']] for hero in heroes}
-=======
-
-def fetch_hero_roles():
-    url = "https://api.opendota.com/api/heroStats"
-    heroes_stats = requests.get(url, timeout=100).json()
-    hero_id_to_roles = {hero['id']: hero['roles'] for hero in heroes_stats}
-    return hero_id_to_roles
->>>>>>> 57fd9de0
 
 
 def save_json(data, filename):
